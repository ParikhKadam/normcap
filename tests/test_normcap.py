"""Unit tests for main normcap logic."""

# Default
import logging
import os
import tempfile

# Extra
import pytest
from PIL import Image

# Own
from normcap import normcap
from normcap.common.data_model import NormcapData
from normcap.common import utils
from normcap.handlers.abstract_handler import AbstractHandler
from .images.test_images import TEST_IMAGES

# PyLint can't handle fixtures correctly. Ignore.
# pylint: disable=redefined-outer-name


def test_version():
    """Are we testing right version?"""
<<<<<<< HEAD
    assert normcap.__version__ == "0.1.7"
=======
    assert normcap.__version__ == "0.1.6"
>>>>>>> c9a75fc7


# TESTING client_code()
# ==========================


def test_client_code_handler():
    """CaptureHandler should be loaded and not None."""

    class AddOneHandler(AbstractHandler):
        """Dummy handler for testing."""

        def handle(self, request: int) -> int:
            """Add 1 to input and return."""
            request += 1
            if self._next_handler:
                return super().handle(request)
            else:
                return request

    test_handler_1 = AddOneHandler()
    test_handler_2 = AddOneHandler()
    test_handler_3 = AddOneHandler()

    test_handler_1.set_next(test_handler_2).set_next(test_handler_3)

    result = normcap.client_code(test_handler_1, 1)
    assert result == 4


# TESTING CLi arguments
# ==========================


@pytest.fixture(scope="session")
def argparser_defaults():
    """Create argparser and provide its default values."""
    argparser = normcap.create_argparser()
    return vars(argparser.parse_args([]))


def test_argparser_defaults_complete(argparser_defaults):
    """Check if all default options are available."""
    args_keys = set(argparser_defaults.keys())
    expected_options = set(["verbose", "mode", "lang", "color", "path", "tray"])
    assert args_keys == expected_options


def test_argparser_default_verbose(argparser_defaults):
    """Check verbose (for loglevel)."""
    assert argparser_defaults["verbose"] is False


def test_argparser_default_mode(argparser_defaults):
    """Check default capture mode."""
    assert argparser_defaults["mode"] == "parse"


def test_argparser_default_lang(argparser_defaults):
    """Check OCR language."""
    assert argparser_defaults["lang"] == "eng"


def test_argparser_default_color(argparser_defaults):
    """Check accent color."""
    assert argparser_defaults["color"] == "#BF616A"


def test_argparser_default_path(argparser_defaults):
    """Check path to store images."""
    assert argparser_defaults["path"] is None


# TESTING init_logging()
# ==========================


@pytest.mark.parametrize("to_file", [True, False])
def test_init_logging_returns_logger(to_file):
    """init_logging() should return a logger."""
    logger = normcap.init_logging(logging.WARNING, to_file=to_file)
    assert isinstance(logger, logging.Logger)


# TESTING main():
# ==========================


def data_test_image(test_params):
    """Create NormcapData instance for testing."""
    data = NormcapData()
    data.test_mode = True
    data.cli_args = test_params["cli_args"]
    data.top = test_params["position"]["top"]
    data.bottom = test_params["position"]["bottom"]
    data.left = test_params["position"]["left"]
    data.right = test_params["position"]["right"]
    data.mode = test_params["cli_args"]["mode"]

    # Prep images
    test_img_folder = os.path.dirname(os.path.abspath(__file__)) + "/images/"
    img = Image.open(test_img_folder + test_params["filename"])
    data.shots = [{"monitor": 0, "image": img}]

    # Set tempfolder for storing
    data.cli_args["path"] = tempfile.gettempdir()

    return data


all_confs = []


@pytest.mark.parametrize("test_params", TEST_IMAGES)
def test_normcap_main(pytestconfig, test_params):
    """Load various images and apply OCR pipeline."""
    test_data = data_test_image(test_params)

    print(f"Test ID: {test_params['test_id']}")

    result = normcap.main(test_data)

    similarity = utils.get_jaccard_sim(
        result.transformed.split(), test_params["expected_result"].split()
    )

    assert similarity >= test_params["expected_similarity"]
    assert result.best_magic == test_params["expected_magic"]
    if test_params.get("expected_doublelinebreaks", False):
        result_paragraphs = result.transformed.count(os.linesep * 2)
        assert result_paragraphs == test_params["expected_doublelinebreaks"]

    # Additional infos to be reported
    all_confs.append((result.mean_conf, similarity, test_params["explanation"]))
    pytestconfig.all_confs = all_confs<|MERGE_RESOLUTION|>--- conflicted
+++ resolved
@@ -22,12 +22,7 @@
 
 def test_version():
     """Are we testing right version?"""
-<<<<<<< HEAD
     assert normcap.__version__ == "0.1.7"
-=======
-    assert normcap.__version__ == "0.1.6"
->>>>>>> c9a75fc7
-
 
 # TESTING client_code()
 # ==========================
