--- conflicted
+++ resolved
@@ -123,13 +123,7 @@
 pip install normcap
 ```
 
-<<<<<<< HEAD
-(**_OR_** download & extract binary package from the [latest release](https://github.com/dynobo/normcap/releases))
-
-3\. Execute `normcap-v{version}.app`
-=======
 3\. Execute `normcap`
->>>>>>> 013b946d
 
 ## Usage
 
